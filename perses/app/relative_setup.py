--- conflicted
+++ resolved
@@ -311,11 +311,7 @@
             _logger.info(f"assgning noCutoff to nonbonded_method")
             self._nonbonded_method = app.NoCutoff
             _logger.info(f"calling TopologyProposal.SystemGenerator to create ligand systems.")
-<<<<<<< HEAD
-            self._system_generator = SystemGenerator(forcefield_files, forcefield_kwargs={'removeCMMotion': False,
-=======
             self._system_generator = SystemGenerator(forcefield_files, forcefield_kwargs={'removeCMMotion': False, 'ewaldErrorTolerance': self._pme_tol,
->>>>>>> ebf3acff
                                                     'nonbondedMethod': self._nonbonded_method,'constraints' : app.HBonds})
             self._system_generator._forcefield.loadFile(StringIO(ffxml))
             if self._proposal_phase is None:
@@ -606,9 +602,6 @@
     def vacuum_new_positions(self):
         return self._vacuum_positions_new
 
-<<<<<<< HEAD
-class NonequilibriumSwitchingFEP(object):
-=======
 class DaskClient(object):
     """
     This class manages the dask scheduler.
@@ -720,7 +713,6 @@
             distributed.wait(futures)
 
 class NonequilibriumSwitchingFEP(DaskClient):
->>>>>>> ebf3acff
     """
     This class manages Nonequilibrium switching based relative free energy calculations, carried out on a distributed computing framework.
     """
