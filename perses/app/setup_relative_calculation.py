--- conflicted
+++ resolved
@@ -84,12 +84,9 @@
         if 'write_ncmc_configuration' not in setup_options:
             _logger.info(f"\t\t\twrite_ncmc_configuration not specified: default to False")
             setup_options['write_ncmc_configuration'] = False
-<<<<<<< HEAD
         if 'neq_integrator' not in setup_options:
             _logger.info(f"\t\t\tneq_integrator not specified; default to 'langevin'")
             setup_options['neq_integrator'] = 'langevin'
-=======
->>>>>>> 4281900f
 
         #for dask implementation
         if 'processes' not in setup_options:
@@ -105,13 +102,8 @@
             _logger.info(f"\t\t\tlambda_protocol is not specified; default to 'default'")
             setup_options['lambda_protocol'] = 'default'
         if 'LSF' not in setup_options:
-<<<<<<< HEAD
             _logger.info(f"\t\t\tLSF is not specified; default to False")
             setup_options['LSF'] = False
-=======
-            _logger.info(f"\t\t\tLSF is not specified; default to True")
-            setup_options['LSF'] = True
->>>>>>> 4281900f
 
         if 'run_type' not in setup_options:
             _logger.info(f"\t\t\trun_type is not specified; default to None")
@@ -132,7 +124,7 @@
             raise Exception(f"'run_type' must be None, 'anneal', or 'equilibrate'; input was specified as {setup_options['run_type']} with type {type(setup_options['run_type'])}")
 
         #to instantiate the particles:
-<<<<<<< HEAD
+
         if 'trailblaze' not in setup_options:
             assert 'lambdas' in setup_options, f"'lambdas' is not in setup_options, and 'trailblaze' is False. One must be specified.  Aborting!"
             assert type(setup_options['lambdas']) in [dict, int] ,f"lambdas is not a list or tuple.  Aborting!"
@@ -155,16 +147,7 @@
             setup_options['direction'] = ['forward', 'reverse']
         else:
             _logger.info(f"\t\t\tthe directions are as follows: {setup_options['direction']}")
-=======
-        if 'n_lambdas' not in setup_options:
-            _logger.info(f"\t\t\tn_lambdas is not specified; default to None (an online protocol must be provided)")
-            setup_options['n_lambdas'] = None
-        if 'n_particles' not in setup_options:
-            raise Exception(f"for particle annealing, 'n_particles' must be specified")
-        if 'direction' not in setup_options:
-            _logger.info(f"\t\t\tdirection is not specified; default to None (running both forward and reverse)")
-            setup_options['direction'] = None
->>>>>>> 4281900f
+
         if 'ncmc_save_interval' not in setup_options:
             _logger.info(f"\t\t\tncmc_save_interval not specified: default to None.")
             setup_options['ncmc_save_interval'] = None
@@ -173,13 +156,9 @@
             setup_options['ncmc_collision_rate_ps'] = np.inf/unit.picoseconds
         else:
             setup_options['ncmc_collision_rate_ps'] /= unit.picoseconds
-<<<<<<< HEAD
         if 'ncmc_rethermalize' not in setup_options:
             _logger.info(f"\t\t\tncmc_rethermalize not specified; default to False.")
             setup_options['ncmc_rethermalize'] = False
-        
-=======
->>>>>>> 4281900f
 
         #now lastly, for the algorithm_4 options:
         if 'observable' not in setup_options:
@@ -422,14 +401,11 @@
         n_equilibrium_steps_per_iteration = setup_options['n_equilibrium_steps_per_iteration']
         ncmc_save_interval = setup_options['ncmc_save_interval']
         write_ncmc_configuration = setup_options['write_ncmc_configuration']
-<<<<<<< HEAD
         if setup_options['LSF']:
             _internal_parallelism = {'library': ('dask', 'LSF'), 'num_processes': setup_options['processes']}
         else:
             _internal_parallelism = None
             
-=======
->>>>>>> 4281900f
 
         ne_fep = dict()
         for phase in phases:
@@ -442,7 +418,6 @@
                                                softcore_LJ_v2 = setup_options['softcore_v2'],
                                                interpolate_old_and_new_14s = setup_options['anneal_1,4s'])
 
-<<<<<<< HEAD
             ne_fep[phase] = SequentialMonteCarlo(factory = hybrid_factory,
                                                  lambda_protocol = setup_options['lambda_protocol'],
                                                  temperature = temperature,
@@ -455,22 +430,6 @@
                                                  collision_rate = setup_options['ncmc_collision_rate_ps'],
                                                  ncmc_save_interval = ncmc_save_interval,
                                                  internal_parallelism = _internal_parallelism)
-=======
-            ne_fep[phase] = NonequilibriumSwitchingFEP(hybrid_factory = hybrid_factory,
-                                                       protocol = setup_options['lambda_protocol'],
-                                                       n_equilibrium_steps_per_iteration = n_equilibrium_steps_per_iteration,
-                                                       temperature = temperature,
-                                                       trajectory_directory=trajectory_directory,
-                                                       trajectory_prefix=f"{trajectory_prefix}_{phase}",
-                                                       atom_selection=atom_selection,
-                                                       eq_splitting_string = eq_splitting,
-                                                       neq_splitting_string = neq_splitting,
-                                                       measure_shadow_work=measure_shadow_work,
-                                                       timestep=timestep,
-                                                       ncmc_save_interval = ncmc_save_interval,
-                                                       write_ncmc_configuration = write_ncmc_configuration,
-                                                       relative_transform = True)
->>>>>>> 4281900f
 
         print("Nonequilibrium switching driver class constructed")
 
@@ -560,7 +519,6 @@
 
     _logger.info(f"Getting setup options from {yaml_filename}")
     setup_options = getSetupOptions(yaml_filename)
-<<<<<<< HEAD
     if 'lambdas' in setup_options:
         if type(setup_options['lambdas']) == int:
             lambdas = {}
@@ -572,8 +530,6 @@
     else:
         lambdas = None
                 
-=======
->>>>>>> 4281900f
     if setup_options['run_type'] == 'anneal':
         _logger.info(f"skipping setup and annealing...")
         trajectory_prefix = setup_options['trajectory_prefix']
@@ -581,7 +537,6 @@
         out_trajectory_prefix = setup_options['out_trajectory_prefix']
         for phase in setup_options['phases']:
             ne_fep_run = pickle.load(open(os.path.join(trajectory_directory, "%s_%s_fep.eq.pkl" % (trajectory_prefix, phase)), 'rb'))
-<<<<<<< HEAD
             #implement the appropriate parallelism, otherwise the default from the previous incarnation of the ne_fep_run will be used.
             if setup_options['LSF']:
                 _internal_parallelism = {'library': ('dask', 'LSF'), 'num_processes': setup_options['processes']}
@@ -598,34 +553,6 @@
                                   rethermalize = setup_options['ncmc_rethermalize'],
                                   trailblaze = setup_options['trailblaze'],
                                   resample = setup_options['resample'])
-=======
-            #ne_fep_run.activate_client(LSF = LSF, processes = processes, adapt = adapt) #now call n processes
-            ne_fep_run.instantiate_particles(n_lambdas = None,
-                                             n_particles = setup_options['n_particles'],
-                                             direction = setup_options['direction'],
-                                             ncmc_save_interval = setup_options['ncmc_save_interval'],
-                                             collision_rate = setup_options['ncmc_collision_rate_ps']/unit.picoseconds,
-                                             LSF = setup_options['LSF'],
-                                             num_processes = setup_options['num_processes'],
-                                             adapt = setup_options['adapt'])
-
-            if setup_options['online_protocol'] is None:
-                online_protocol = None
-            elif type(setup_options['online_protocol']) == int:
-                online_protocol = {'forward': np.linspace(0,1,setup_options['online_protocol']), 'reverse': np.linspace(1,0,setup_options['online_protocol'])}
-            else:
-                #attempt to load npy array
-                online_protocol = np.load(setup_options['online_protocol'], allow_pickle = True)
-
-            ne_fep_run.algorithm_4(observable = setup_options['observable'],
-                                   trailblaze_observable_threshold = setup_options['trailblaze_observable_threshold'],
-                                   resample_observable_threshold = setup_options['resample_observable_threshold'],
-                                   num_integration_steps = setup_options['ncmc_num_integration_steps'],
-                                   resampling_method = setup_options['resampling_method'],
-                                   online_protocol = online_protocol)
-            print("calculation complete; deactivating client")
-            #ne_fep_run.deactivate_client()
->>>>>>> 4281900f
 
             # try to write out the ne_fep object as a pickle
             try:
@@ -665,11 +592,7 @@
             ne_fep = setup_dict['ne_fep']
             for phase in setup_options['phases']:
                 ne_fep_run = ne_fep[phase]
-<<<<<<< HEAD
                 hybrid_factory = ne_fep_run.factory
-=======
-                hybrid_factory = ne_fep_run._factory
->>>>>>> 4281900f
 
                 top_proposal = setup_dict['topology_proposals'][f"{phase}_topology_proposal"]
                 _forward_added_valence_energy = setup_dict['topology_proposals'][f"{phase}_added_valence_energy"]
@@ -692,7 +615,6 @@
                     else:
                         endstates = [0] if setup_options['direction'] == 'forward' else [1]
                     #ne_fep_run.activate_client(LSF = LSF, processes = 2, adapt = adapt) #we only need 2 processes for equilibration
-<<<<<<< HEAD
                     ne_fep_run.minimize_sampler_states()
                     ne_fep_run.equilibrate(n_equilibration_iterations = setup_options['n_equilibration_iterations'],
                                            n_steps_per_equilibration = setup_options['n_equilibrium_steps_per_iteration'],
@@ -701,17 +623,6 @@
                                            decorrelate = True,
                                            timer = True,
                                            minimize = False)
-=======
-                    ne_fep_run.equilibrate(n_equilibration_iterations,
-                                           endstates = endstates,
-                                           max_size = max_file_size,
-                                           decorrelate = True,
-                                           timer = True,
-                                           minimize = False,
-                                           LSF = setup_options['LSF'],
-                                           num_processes = 2,
-                                           adapt = setup_options['adapt'])
->>>>>>> 4281900f
                     #ne_fep_run.deactivate_client()
                     with open(os.path.join(trajectory_directory, "%s_%s_fep.eq.pkl" % (trajectory_prefix, phase)), 'wb') as f:
                         pickle.dump(ne_fep_run, f)
@@ -720,7 +631,6 @@
 
                 if setup_options['run_type'] == None:
                     print("annealing...")
-<<<<<<< HEAD
                     if 'lambdas' in setup_options:
                         if type(setup_options['lambdas']) == int:
                             lambdas = {}
@@ -741,41 +651,7 @@
                                           trailblaze = setup_options['trailblaze'],
                                           resample = setup_options['resample'])
 
-=======
-                    ne_fep_run = pickle.load(open(os.path.join(trajectory_directory, "%s_%s_fep.eq.pkl" % (trajectory_prefix, phase)), 'rb'))
-                    #ne_fep_run.activate_client(LSF = LSF, processes = processes, adapt = adapt) #now call n processes
-                    ne_fep_run.instantiate_particles(n_lambdas = None,
-                                                     n_particles = setup_options['n_particles'],
-                                                     direction = setup_options['direction'],
-                                                     ncmc_save_interval = setup_options['ncmc_save_interval'],
-                                                     collision_rate = setup_options['ncmc_collision_rate_ps']/unit.picoseconds,
-                                                     LSF = setup_options['LSF'],
-                                                     num_processes = setup_options['num_processes'],
-                                                     adapt = setup_options['adapt'])
-
-                    if setup_options['online_protocol'] is None:
-                        online_protocol = None
-                    elif type(setup_options['online_protocol']) == int:
-                        online_protocol = {'forward': np.linspace(0,1,setup_options['online_protocol']), 'reverse': np.linspace(1,0,setup_options['online_protocol'])}
-                    else:
-                        #attempt to load npy array
-                        online_protocol = np.load(setup_options['online_protocol'], allow_pickle = True)
-
-                    ne_fep_run.algorithm_4(observable = setup_options['observable'],
-                                           trailblaze_observable_threshold = setup_options['trailblaze_observable_threshold'],
-                                           resample_observable_threshold = setup_options['resample_observable_threshold'],
-                                           num_integration_steps = setup_options['ncmc_num_integration_steps'],
-                                           resampling_method = setup_options['resampling_method'],
-                                           online_protocol = online_protocol)
-
-                    # ne_fep_run.instantiate_particles(n_particles = setup_options['n_particles'],
-                    #                                  direction = setup_options['direction'])
-                    # ne_fep_run.algorithm_4(observable = setup_options['observable'],
-                    #                        trailblaze_observable_threshold = setup_options['trailblaze_observable_threshold'],
-                    #                        resample_observable_threshold = setup_options['resample_observable_threshold'],
-                    #                        check_interval = setup_options['check_interval'],
-                    #                        resampling_method = setup_options['resampling_method'])
->>>>>>> 4281900f
+
                     print("calculation complete; deactivating client")
                     #ne_fep_run.deactivate_client()
 
