--- conflicted
+++ resolved
@@ -127,7 +127,6 @@
     from openmoltools import forcefield_generators
     from perses.utils.data import get_data_filename
 
-<<<<<<< HEAD
     # Create Topology
     topology = molecule.to_topology().to_openmm()
 
@@ -143,13 +142,6 @@
     # Generate conformer
     molecule.generate_conformers(n_conformers=1)
     positions = molecule.conformers[0]
-=======
-    gaff_xml_filename = get_data_filename(data_filename)
-    system_generator = topology_proposal.SystemGenerator([gaff_xml_filename])
-    topology = forcefield_generators.generateTopologyFromOEMol(molecule)
-    system = system_generator.build_system(topology)
-    positions = extractPositionsFromOEMol(molecule)
->>>>>>> a98c4512
 
     return system, positions, topology
 
@@ -298,17 +290,17 @@
 
 def generate_unique_atom_names(molecule):
     """
-    Check if an oemol has unique atom names, and if not, then assigns them 
-
-    Parameters
-    ----------
-    molecule : openeye.oechem.OEMol object
-        oemol object to check 
-
-    Returns
-    -------
-    molecule : openeye.oechem.OEMol object
-        oemol, either unchanged if atom names are already unique, or newly generated atom names 
+    Check if an oemol has unique atom names, and if not, then assigns them
+
+    Parameters
+    ----------
+    molecule : openeye.oechem.OEMol object
+        oemol object to check
+
+    Returns
+    -------
+    molecule : openeye.oechem.OEMol object
+        oemol, either unchanged if atom names are already unique, or newly generated atom names
     """
     atom_names = []
 
@@ -320,7 +312,7 @@
     if len(set(atom_names)) == atom_count:
         # one name per atom therefore unique
         _logger.info(f'molecule {molecule.GetTitle()} has unique atom names already')
-        return molecule 
+        return molecule
     else:
         # generating new atom names
         from collections import defaultdict
