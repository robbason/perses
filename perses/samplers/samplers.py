--- conflicted
+++ resolved
@@ -649,19 +649,16 @@
             self._switching_nsteps = options['nsteps']
         else:
             self._switching_nsteps = 0
-<<<<<<< HEAD
         if scheme=='ncmc-geometry-ncmc':
             from perses.annihilation.ncmc_switching import NCMCEngine
-            self.ncmc_engine = NCMCEngine(temperature=self.sampler.thermodynamic_state.temperature, timestep=options['timestep'], nsteps=options['nsteps'], functions=options['functions'], platform=platform)
+            self.ncmc_engine = NCMCEngine(temperature=self.sampler.thermodynamic_state.temperature, timestep=options['timestep'], nsteps=options['nsteps'], functions=options['functions'], platform=platform, storage=self.storage)
         elif scheme=='geometry-ncmc':
             from perses.annihilation.ncmc_switching import NCMCHybridEngine
             self.ncmc_engine = NCMCHybridEngine(temperature=self.sampler.thermodynamic_state.temperature, timestep=options['timestep'], nsteps=options['nsteps'], functions=options['functions'], platform=platform)
         else:
             raise Exception("Expanded ensemble state proposal scheme '%s' unsupported" % self.scheme)
-=======
         from perses.annihilation.ncmc_switching import NCMCEngine
         self.ncmc_engine = NCMCEngine(temperature=self.sampler.thermodynamic_state.temperature, timestep=options['timestep'], nsteps=options['nsteps'], functions=options['functions'], platform=platform, storage=self.storage)
->>>>>>> 1997ebc6
         from perses.rjmc.geometry import FFAllAngleGeometryEngine, OmegaFFGeometryEngine
         self.geometry_engine = FFAllAngleGeometryEngine(metadata=dict())
         self.naccepted = 0
